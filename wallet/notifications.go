--- conflicted
+++ resolved
@@ -1,9 +1,5 @@
-<<<<<<< HEAD
-// Copyright (c) 2015 The btcsuite developers
+// Copyright (c) 2015-2016 The btcsuite developers
 // Copyright (c) 2016 The Decred developers
-=======
-// Copyright (c) 2015-2016 The btcsuite developers
->>>>>>> 39fd9bd0
 // Use of this source code is governed by an ISC
 // license that can be found in the LICENSE file.
 
@@ -127,23 +123,6 @@
 	for i := range details.MsgTx.TxOut {
 		credIndex := len(outputs)
 		mine := len(details.Credits) > credIndex && details.Credits[credIndex].Index == uint32(i)
-<<<<<<< HEAD
-		output := TransactionSummaryOutput{
-			Index:  uint32(i),
-			Amount: dcrutil.Amount(txOut.Value),
-			Mine:   mine,
-		}
-		if mine {
-			acct, internal := lookupOutputChain(w, details, details.Credits[credIndex])
-			output.Account = acct
-			output.Internal = internal
-			credIndex++
-		} else {
-			_, addresses, _, err := txscript.ExtractPkScriptAddrs(txOut.Version, txOut.PkScript, w.chainParams)
-			if err == nil {
-				output.Addresses = addresses
-			}
-=======
 		if !mine {
 			continue
 		}
@@ -152,7 +131,6 @@
 			Index:    uint32(i),
 			Account:  acct,
 			Internal: internal,
->>>>>>> 39fd9bd0
 		}
 		outputs = append(outputs, output)
 	}
@@ -373,13 +351,8 @@
 	Hash        *chainhash.Hash
 	Transaction []byte
 	MyInputs    []TransactionSummaryInput
-<<<<<<< HEAD
-	Outputs     []TransactionSummaryOutput
+	MyOutputs   []TransactionSummaryOutput
 	Fee         dcrutil.Amount
-=======
-	MyOutputs   []TransactionSummaryOutput
-	Fee         btcutil.Amount
->>>>>>> 39fd9bd0
 	Timestamp   int64
 }
 
@@ -397,22 +370,9 @@
 // controlled by the wallet.  The Index field marks the transaction output index
 // of the transaction (not included here).
 type TransactionSummaryOutput struct {
-<<<<<<< HEAD
-	Index  uint32
-	Amount dcrutil.Amount
-	Mine   bool
-
-	// Only relevant if mine==true.
-	Account  uint32
-	Internal bool
-
-	// Only relevant if mine==false.
-	Addresses []dcrutil.Address
-=======
 	Index    uint32
 	Account  uint32
 	Internal bool
->>>>>>> 39fd9bd0
 }
 
 // AccountBalance associates a total (zero confirmation) balance with an
