--- conflicted
+++ resolved
@@ -18,20 +18,11 @@
 	"sync/atomic"
 	"time"
 
-<<<<<<< HEAD
-=======
-	"github.com/btcsuite/btcd/btcjson"
-	"github.com/btcsuite/btcwallet/chain"
-	"github.com/btcsuite/btcwallet/wallet"
->>>>>>> fcccae3d
 	"github.com/btcsuite/fastsha256"
 	"github.com/btcsuite/websocket"
 	"github.com/decred/dcrd/dcrjson"
-	"github.com/decred/dcrutil"
 	"github.com/decred/dcrwallet/chain"
 	"github.com/decred/dcrwallet/wallet"
-	"github.com/decred/dcrwallet/wstakemgr"
-	"github.com/decred/dcrwallet/wtxmgr"
 )
 
 type websocketClient struct {
@@ -81,38 +72,6 @@
 	maxPostClients      int64 // Max concurrent HTTP POST clients.
 	maxWebsocketClients int64 // Max concurrent websocket clients.
 
-<<<<<<< HEAD
-	// Channels to register or unregister a websocket client for
-	// websocket notifications.
-	registerWSC   chan *websocketClient
-	unregisterWSC chan *websocketClient
-
-	// Channels read from other components from which notifications are
-	// created.
-	connectedBlocks    <-chan wtxmgr.BlockMeta
-	disconnectedBlocks <-chan wtxmgr.BlockMeta
-	ticketsPurchased   <-chan wstakemgr.StakeNotification
-	votesCreated       <-chan wstakemgr.StakeNotification
-	revocationsCreated <-chan wstakemgr.StakeNotification
-	relevantTxs        <-chan chain.RelevantTx
-	managerLocked      <-chan bool
-	confirmedBalance   <-chan dcrutil.Amount
-	unconfirmedBalance <-chan dcrutil.Amount
-	//chainServerConnected  <-chan bool
-	registerWalletNtfns chan struct{}
-
-	// enqueueNotification and dequeueNotification handle both sides of an
-	// infinitly growing queue for websocket client notifications.
-	enqueueNotification chan wsClientNotification
-	dequeueNotification chan wsClientNotification
-
-	// notificationHandlerQuit is closed when the notification handler
-	// goroutine shuts down.  After this is closed, no more notifications
-	// will be sent to any websocket client response channel.
-	notificationHandlerQuit chan struct{}
-
-=======
->>>>>>> fcccae3d
 	wg      sync.WaitGroup
 	quit    chan struct{}
 	quitMtx sync.Mutex
@@ -683,328 +642,4 @@
 // client requests remote shutdown.
 func (s *Server) RequestProcessShutdown() <-chan struct{} {
 	return s.requestShutdownChan
-<<<<<<< HEAD
-}
-
-// Notification messages for websocket clients.
-type (
-	wsClientNotification interface {
-		// This returns a slice only because some of these types result
-		// in multpile client notifications.
-		notificationCmds(w *wallet.Wallet) []interface{}
-	}
-
-	blockConnected    wtxmgr.BlockMeta
-	blockDisconnected wtxmgr.BlockMeta
-
-	// Stake notifications.
-	ticketPurchased   wstakemgr.StakeNotification
-	voteCreated       wstakemgr.StakeNotification
-	revocationCreated wstakemgr.StakeNotification
-
-	relevantTx chain.RelevantTx
-
-	managerLocked bool
-
-	confirmedBalance   dcrutil.Amount
-	unconfirmedBalance dcrutil.Amount
-
-	daemonConnected bool
-)
-
-func (b ticketPurchased) notificationCmds(w *wallet.Wallet) []interface{} {
-	n := dcrjson.NewTicketPurchasedNtfn(b.TxHash.String(), b.Amount)
-	return []interface{}{n}
-}
-
-func (b voteCreated) notificationCmds(w *wallet.Wallet) []interface{} {
-	n := dcrjson.NewVoteCreatedNtfn(
-		b.TxHash.String(),
-		b.BlockHash.String(),
-		int32(b.Height),
-		b.SStxIn.String(),
-		b.VoteBits)
-	return []interface{}{n}
-}
-
-func (b revocationCreated) notificationCmds(w *wallet.Wallet) []interface{} {
-	n := dcrjson.NewRevocationCreatedNtfn(
-		b.TxHash.String(),
-		b.SStxIn.String())
-	return []interface{}{n}
-}
-
-func (b blockConnected) notificationCmds(w *wallet.Wallet) []interface{} {
-	n := dcrjson.NewBlockConnectedNtfn(b.Hash.String(), b.Height, b.Time.Unix(),
-		b.VoteBits)
-	return []interface{}{n}
-}
-
-func (b blockDisconnected) notificationCmds(w *wallet.Wallet) []interface{} {
-	n := dcrjson.NewBlockDisconnectedNtfn(b.Hash.String(), b.Height, b.Time.Unix(),
-		b.VoteBits)
-	return []interface{}{n}
-}
-
-func (t relevantTx) notificationCmds(w *wallet.Wallet) []interface{} {
-	syncBlock := w.Manager.SyncedTo()
-
-	var block *wtxmgr.Block
-	if t.Block != nil {
-		block = &t.Block.Block
-	}
-	details, err := w.TxStore.UniqueTxDetails(&t.TxRecord.Hash, block)
-	if err != nil {
-		log.Errorf("Cannot fetch transaction details for "+
-			"client notification: %v", err)
-		return nil
-	}
-	if details == nil {
-		log.Errorf("No details found for client transaction notification")
-		return nil
-	}
-
-	ltr := wallet.ListTransactions(details, w.Manager, syncBlock.Height,
-		w.ChainParams())
-	ntfns := make([]interface{}, len(ltr))
-	for i := range ntfns {
-		ntfns[i] = dcrjson.NewNewTxNtfn(ltr[i].Account, ltr[i])
-	}
-	return ntfns
-}
-
-func (l managerLocked) notificationCmds(w *wallet.Wallet) []interface{} {
-	n := dcrjson.NewWalletLockStateNtfn(bool(l))
-	return []interface{}{n}
-}
-
-func (b confirmedBalance) notificationCmds(w *wallet.Wallet) []interface{} {
-	n := dcrjson.NewAccountBalanceNtfn("",
-		dcrutil.Amount(b).ToCoin(), true)
-	return []interface{}{n}
-}
-
-func (b unconfirmedBalance) notificationCmds(w *wallet.Wallet) []interface{} {
-	n := dcrjson.NewAccountBalanceNtfn("",
-		dcrutil.Amount(b).ToCoin(), false)
-	return []interface{}{n}
-}
-
-func (b daemonConnected) notificationCmds(w *wallet.Wallet) []interface{} {
-	n := dcrjson.NewBtcdConnectedNtfn(bool(b))
-	return []interface{}{n}
-}
-
-func (s *Server) notificationListener() {
-out:
-	for {
-		select {
-		case n := <-s.connectedBlocks:
-			s.enqueueNotification <- blockConnected(n)
-		case n := <-s.disconnectedBlocks:
-			s.enqueueNotification <- blockDisconnected(n)
-		case n := <-s.ticketsPurchased:
-			s.enqueueNotification <- ticketPurchased(n)
-		case n := <-s.votesCreated:
-			s.enqueueNotification <- voteCreated(n)
-		case n := <-s.revocationsCreated:
-			s.enqueueNotification <- revocationCreated(n)
-		case n := <-s.relevantTxs:
-			s.enqueueNotification <- relevantTx(n)
-		case n := <-s.managerLocked:
-			s.enqueueNotification <- managerLocked(n)
-		case n := <-s.confirmedBalance:
-			s.enqueueNotification <- confirmedBalance(n)
-		case n := <-s.unconfirmedBalance:
-			s.enqueueNotification <- unconfirmedBalance(n)
-
-		// Registration of all notifications is done by the handler so
-		// it doesn't require another Server mutex.
-		case <-s.registerWalletNtfns:
-			connectedBlocks, err := s.wallet.ListenConnectedBlocks()
-			if err != nil {
-				log.Errorf("Could not register for new "+
-					"connected block notifications: %v",
-					err)
-				continue
-			}
-			disconnectedBlocks, err := s.wallet.ListenDisconnectedBlocks()
-			if err != nil {
-				log.Errorf("Could not register for new "+
-					"disconnected block notifications: %v",
-					err)
-				continue
-			}
-			ticketsPurchased, err := s.wallet.ListenTicketsPurchased()
-			if err != nil {
-				log.Errorf("Could not register for newly created "+
-					"tickets notifications: %v",
-					err)
-				continue
-			}
-			votesCreated, err := s.wallet.ListenVotesCreated()
-			if err != nil {
-				log.Errorf("Could not register for newly created "+
-					"votes notifications: %v",
-					err)
-				continue
-			}
-			revocationsCreated, err := s.wallet.ListenRevocationsCreated()
-			if err != nil {
-				log.Errorf("Could not register for newly created "+
-					"revocations notifications: %v",
-					err)
-				continue
-			}
-			relevantTxs, err := s.wallet.ListenRelevantTxs()
-			if err != nil {
-				log.Errorf("Could not register for new relevant "+
-					"transaction notifications: %v", err)
-				continue
-			}
-			managerLocked, err := s.wallet.ListenLockStatus()
-			if err != nil {
-				log.Errorf("Could not register for manager "+
-					"lock state changes: %v", err)
-				continue
-			}
-			confirmedBalance, err := s.wallet.ListenConfirmedBalance()
-			if err != nil {
-				log.Errorf("Could not register for confirmed "+
-					"balance changes: %v", err)
-				continue
-			}
-			unconfirmedBalance, err := s.wallet.ListenUnconfirmedBalance()
-			if err != nil {
-				log.Errorf("Could not register for unconfirmed "+
-					"balance changes: %v", err)
-				continue
-			}
-			s.connectedBlocks = connectedBlocks
-			s.disconnectedBlocks = disconnectedBlocks
-			s.ticketsPurchased = ticketsPurchased
-			s.votesCreated = votesCreated
-			s.revocationsCreated = revocationsCreated
-			s.relevantTxs = relevantTxs
-			s.managerLocked = managerLocked
-			s.confirmedBalance = confirmedBalance
-			s.unconfirmedBalance = unconfirmedBalance
-
-		case <-s.quit:
-			break out
-		}
-	}
-	close(s.enqueueNotification)
-	go s.drainNotifications()
-	s.wg.Done()
-}
-
-func (s *Server) drainNotifications() {
-	for {
-		select {
-		case <-s.connectedBlocks:
-		case <-s.disconnectedBlocks:
-		case <-s.ticketsPurchased:
-		case <-s.votesCreated:
-		case <-s.revocationsCreated:
-		case <-s.relevantTxs:
-		case <-s.managerLocked:
-		case <-s.confirmedBalance:
-		case <-s.unconfirmedBalance:
-		case <-s.registerWalletNtfns:
-		}
-	}
-}
-
-// notificationQueue manages an infinitly-growing queue of notifications that
-// wallet websocket clients may be interested in.  It quits when the
-// enqueueNotification channel is closed, dropping any still pending
-// notifications.
-func (s *Server) notificationQueue() {
-	var q []wsClientNotification
-	var dequeue chan<- wsClientNotification
-	skipQueue := s.dequeueNotification
-	var next wsClientNotification
-out:
-	for {
-		select {
-		case n, ok := <-s.enqueueNotification:
-			if !ok {
-				// Sender closed input channel.
-				break out
-			}
-
-			// Either send to out immediately if skipQueue is
-			// non-nil (queue is empty) and reader is ready,
-			// or append to the queue and send later.
-			select {
-			case skipQueue <- n:
-			default:
-				q = append(q, n)
-				dequeue = s.dequeueNotification
-				skipQueue = nil
-				next = q[0]
-			}
-
-		case dequeue <- next:
-			q[0] = nil // avoid leak
-			q = q[1:]
-			if len(q) == 0 {
-				dequeue = nil
-				skipQueue = s.dequeueNotification
-			} else {
-				next = q[0]
-			}
-		}
-	}
-	close(s.dequeueNotification)
-	s.wg.Done()
-}
-
-func (s *Server) notificationHandler() {
-	clients := make(map[chan struct{}]*websocketClient)
-out:
-	for {
-		select {
-		case c := <-s.registerWSC:
-			clients[c.quit] = c
-
-		case c := <-s.unregisterWSC:
-			delete(clients, c.quit)
-
-		case nmsg, ok := <-s.dequeueNotification:
-			// No more notifications.
-			if !ok {
-				break out
-			}
-
-			// Ignore if there are no clients to receive the
-			// notification.
-			if len(clients) == 0 {
-				continue
-			}
-
-			ns := nmsg.notificationCmds(s.wallet)
-			for _, n := range ns {
-				mn, err := dcrjson.MarshalCmd(nil, n)
-				// All notifications are expected to be
-				// marshalable.
-				if err != nil {
-					panic(err)
-				}
-				for _, c := range clients {
-					if err := c.send(mn); err != nil {
-						delete(clients, c.quit)
-					}
-				}
-			}
-
-		case <-s.quit:
-			break out
-		}
-	}
-	close(s.notificationHandlerQuit)
-	s.wg.Done()
-=======
->>>>>>> fcccae3d
 }